CREATE FUNCTION pg_catalog.worker_create_schema(jobid bigint, username text)
 RETURNS void
 LANGUAGE c
 STRICT
AS 'MODULE_PATHNAME', $function$worker_create_schema$function$;

CREATE FUNCTION pg_catalog.worker_cleanup_job_schema_cache()
 RETURNS void
 LANGUAGE c
 STRICT
AS 'MODULE_PATHNAME', $function$worker_cleanup_job_schema_cache$function$;

CREATE FUNCTION pg_catalog.worker_fetch_foreign_file(text, text, bigint, text[], integer[])
 RETURNS void
 LANGUAGE c
 STRICT
AS 'MODULE_PATHNAME', $function$worker_fetch_foreign_file$function$;

CREATE FUNCTION pg_catalog.worker_fetch_partition_file(bigint, integer, integer, integer, text, integer)
 RETURNS void
 LANGUAGE c
 STRICT
AS 'MODULE_PATHNAME', $function$worker_fetch_partition_file$function$;

CREATE FUNCTION pg_catalog.worker_hash_partition_table(bigint, integer, text, text, oid, anyarray)
 RETURNS void
 LANGUAGE c
 STRICT
AS 'MODULE_PATHNAME', $function$worker_hash_partition_table$function$;

CREATE FUNCTION pg_catalog.worker_merge_files_into_table(bigint, integer, text[], text[])
 RETURNS void
 LANGUAGE c
 STRICT
AS 'MODULE_PATHNAME', $function$worker_merge_files_into_table$function$;

CREATE FUNCTION pg_catalog.worker_range_partition_table(bigint, integer, text, text, oid, anyarray)
 RETURNS void
 LANGUAGE c
 STRICT
AS 'MODULE_PATHNAME', $function$worker_range_partition_table$function$;

CREATE FUNCTION pg_catalog.worker_repartition_cleanup(bigint)
 RETURNS void
 LANGUAGE c
 STRICT
AS 'MODULE_PATHNAME', $function$worker_repartition_cleanup$function$;

<<<<<<< HEAD
DROP FUNCTION pg_catalog.citus_split_shard_by_split_points(
    shard_id bigint,
    split_points text[],
    node_ids integer[],
    shard_transfer_mode citus.shard_transfer_mode);
DROP FUNCTION pg_catalog.worker_split_copy(
    source_shard_id bigint,
    splitCopyInfos pg_catalog.split_copy_info[]);
DROP TYPE pg_catalog.split_copy_info;

#include "../../../columnar/sql/downgrades/columnar--11.1-1--11.0-3.sql"
=======
-- add relations to citus
ALTER EXTENSION citus ADD SCHEMA columnar;
ALTER EXTENSION citus ADD SEQUENCE columnar.storageid_seq;
ALTER EXTENSION citus ADD TABLE columnar.options;
ALTER EXTENSION citus ADD TABLE columnar.stripe;
ALTER EXTENSION citus ADD TABLE columnar.chunk_group;
ALTER EXTENSION citus ADD TABLE columnar.chunk;

ALTER EXTENSION citus ADD FUNCTION columnar.columnar_handler;
ALTER EXTENSION citus ADD ACCESS METHOD columnar;
ALTER EXTENSION citus ADD FUNCTION pg_catalog.alter_columnar_table_set;
ALTER EXTENSION citus ADD FUNCTION pg_catalog.alter_columnar_table_reset;

ALTER EXTENSION citus ADD FUNCTION citus_internal.upgrade_columnar_storage;
ALTER EXTENSION citus ADD FUNCTION citus_internal.downgrade_columnar_storage;
ALTER EXTENSION citus ADD FUNCTION citus_internal.columnar_ensure_am_depends_catalog;

>>>>>>> ae58ca57

DROP FUNCTION pg_catalog.get_all_active_transactions(OUT datid oid, OUT process_id int, OUT initiator_node_identifier int4,
                                                     OUT worker_query BOOL, OUT transaction_number int8, OUT transaction_stamp timestamptz,
                                                     OUT global_pid int8);
#include "../udfs/get_all_active_transactions/11.0-1.sql"<|MERGE_RESOLUTION|>--- conflicted
+++ resolved
@@ -46,19 +46,7 @@
  STRICT
 AS 'MODULE_PATHNAME', $function$worker_repartition_cleanup$function$;
 
-<<<<<<< HEAD
-DROP FUNCTION pg_catalog.citus_split_shard_by_split_points(
-    shard_id bigint,
-    split_points text[],
-    node_ids integer[],
-    shard_transfer_mode citus.shard_transfer_mode);
-DROP FUNCTION pg_catalog.worker_split_copy(
-    source_shard_id bigint,
-    splitCopyInfos pg_catalog.split_copy_info[]);
-DROP TYPE pg_catalog.split_copy_info;
-
 #include "../../../columnar/sql/downgrades/columnar--11.1-1--11.0-3.sql"
-=======
 -- add relations to citus
 ALTER EXTENSION citus ADD SCHEMA columnar;
 ALTER EXTENSION citus ADD SEQUENCE columnar.storageid_seq;
@@ -76,7 +64,15 @@
 ALTER EXTENSION citus ADD FUNCTION citus_internal.downgrade_columnar_storage;
 ALTER EXTENSION citus ADD FUNCTION citus_internal.columnar_ensure_am_depends_catalog;
 
->>>>>>> ae58ca57
+DROP FUNCTION pg_catalog.citus_split_shard_by_split_points(
+    shard_id bigint,
+    split_points text[],
+    node_ids integer[],
+    shard_transfer_mode citus.shard_transfer_mode);
+DROP FUNCTION pg_catalog.worker_split_copy(
+    source_shard_id bigint,
+    splitCopyInfos pg_catalog.split_copy_info[]);
+DROP TYPE pg_catalog.split_copy_info;
 
 DROP FUNCTION pg_catalog.get_all_active_transactions(OUT datid oid, OUT process_id int, OUT initiator_node_identifier int4,
                                                      OUT worker_query BOOL, OUT transaction_number int8, OUT transaction_stamp timestamptz,
