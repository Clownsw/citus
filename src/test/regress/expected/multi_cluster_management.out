SET citus.next_shard_id TO 1220000;
ALTER SEQUENCE pg_catalog.pg_dist_colocationid_seq RESTART 1390000;
ALTER SEQUENCE pg_catalog.pg_dist_groupid_seq RESTART 1;
-- Tests functions related to cluster membership
-- add the nodes to the cluster
SELECT 1 FROM master_add_node('localhost', :worker_1_port);
 ?column? 
----------
        1
(1 row)

SELECT 1 FROM master_add_node('localhost', :worker_2_port);
 ?column? 
----------
        1
(1 row)

-- get the active nodes
SELECT master_get_active_worker_nodes();
 master_get_active_worker_nodes 
--------------------------------
 (localhost,57638)
 (localhost,57637)
(2 rows)

-- try to add a node that is already in the cluster
SELECT * FROM master_add_node('localhost', :worker_1_port);
 master_add_node 
-----------------
               1
(1 row)

-- get the active nodes
SELECT master_get_active_worker_nodes();
 master_get_active_worker_nodes 
--------------------------------
 (localhost,57638)
 (localhost,57637)
(2 rows)

-- try to remove a node (with no placements)
SELECT master_remove_node('localhost', :worker_2_port);
 master_remove_node 
--------------------
 
(1 row)

-- verify that the node has been deleted
SELECT master_get_active_worker_nodes();
 master_get_active_worker_nodes 
--------------------------------
 (localhost,57637)
(1 row)

-- try to disable a node with no placements see that node is s=removed
SELECT 1 FROM master_add_node('localhost', :worker_2_port);
 ?column? 
----------
        1
(1 row)

SELECT citus_disable_node('localhost', :worker_2_port);
 citus_disable_node 
--------------------
 
(1 row)

SELECT public.wait_until_metadata_sync();
 wait_until_metadata_sync 
--------------------------
 
(1 row)

SELECT master_get_active_worker_nodes();
 master_get_active_worker_nodes 
--------------------------------
 (localhost,57637)
(1 row)

-- add some shard placements to the cluster
SET citus.shard_count TO 16;
SET citus.shard_replication_factor TO 1;
-- test warnings on setting the deprecated guc for replication model
BEGIN;
SET citus.replication_model to 'statement';
NOTICE:  Setting citus.replication_model has no effect. Please use citus.shard_replication_factor instead.
DETAIL:  Citus determines the replication model based on the replication factor and the replication models of the colocated shards. If a colocated table is present, the replication model is inherited. Otherwise 'streaming' replication is preferred if supported by the replication factor.
ROLLBACK;
-- check that the rebalancer works even if there are no distributed tables
SELECT * FROM get_rebalance_table_shards_plan();
 table_name | shardid | shard_size | sourcename | sourceport | targetname | targetport 
------------+---------+------------+------------+------------+------------+------------
(0 rows)

SELECT * FROM rebalance_table_shards();
 rebalance_table_shards 
------------------------
 
(1 row)

-- TODO: Figure out why this is necessary, rebalance_table_shards shouldn't
-- insert stuff into pg_dist_colocation
TRUNCATE pg_dist_colocation;
ALTER SEQUENCE pg_catalog.pg_dist_colocationid_seq RESTART 1390000;
SELECT * FROM citus_activate_node('localhost', :worker_2_port);
 citus_activate_node 
---------------------
                   3
(1 row)

CREATE TABLE cluster_management_test (col_1 text, col_2 int);
SELECT create_distributed_table('cluster_management_test', 'col_1', 'hash');
 create_distributed_table 
--------------------------
 
(1 row)

-- see that there are some active placements in the candidate node
SELECT shardid, shardstate, nodename, nodeport FROM pg_dist_shard_placement WHERE nodeport=:worker_2_port;
 shardid | shardstate | nodename  | nodeport 
---------+------------+-----------+----------
 1220001 |          1 | localhost |    57638
 1220003 |          1 | localhost |    57638
 1220005 |          1 | localhost |    57638
 1220007 |          1 | localhost |    57638
 1220009 |          1 | localhost |    57638
 1220011 |          1 | localhost |    57638
 1220013 |          1 | localhost |    57638
 1220015 |          1 | localhost |    57638
(8 rows)

-- try to remove a node with active placements and see that node removal is failed
SELECT master_remove_node('localhost', :worker_2_port);
ERROR:  cannot remove or disable the node localhost:57638 because because it contains the only shard placement for shard 1220001
DETAIL:  One of the table(s) that prevents the operation complete successfully is public.cluster_management_test
HINT:  To proceed, either drop the tables or use undistribute_table() function to convert them to local tables
SELECT master_get_active_worker_nodes();
 master_get_active_worker_nodes 
--------------------------------
 (localhost,57638)
 (localhost,57637)
(2 rows)

-- insert a row so that citus_disable_node() exercises closing connections
CREATE TABLE test_reference_table (y int primary key, name text);
SELECT create_reference_table('test_reference_table');
 create_reference_table 
------------------------
 
(1 row)

INSERT INTO test_reference_table VALUES (1, '1');
-- try to remove a node with active placements and reference tables
SELECT citus_remove_node('localhost', :worker_2_port);
ERROR:  cannot remove or disable the node localhost:57638 because because it contains the only shard placement for shard 1220001
DETAIL:  One of the table(s) that prevents the operation complete successfully is public.cluster_management_test
HINT:  To proceed, either drop the tables or use undistribute_table() function to convert them to local tables
-- try to disable a node with active placements
-- which should fail because there are some placements
-- which are the only placements for a given shard
SELECT citus_disable_node('localhost', :worker_2_port);
ERROR:  cannot remove or disable the node localhost:57638 because because it contains the only shard placement for shard 1220001
DETAIL:  One of the table(s) that prevents the operation complete successfully is public.cluster_management_test
HINT:  To proceed, either drop the tables or use undistribute_table() function to convert them to local tables
SELECT master_get_active_worker_nodes();
 master_get_active_worker_nodes 
--------------------------------
 (localhost,57638)
 (localhost,57637)
(2 rows)

-- try to disable a node which does not exist and see that an error is thrown
SELECT citus_disable_node('localhost.noexist', 2345);
ERROR:  node at "localhost.noexist:2345" does not exist
-- drop the table without leaving a shard placement behind (messes up other tests)
SELECT master_activate_node('localhost', :worker_2_port);
 master_activate_node 
----------------------
                    3
(1 row)

DROP TABLE test_reference_table, cluster_management_test;
-- create users like this so results of community and enterprise are same
SET client_min_messages TO ERROR;
CREATE USER non_super_user;
CREATE USER node_metadata_user;
SELECT 1 FROM run_command_on_workers('CREATE USER node_metadata_user');
 ?column? 
----------
        1
        1
(2 rows)

RESET client_min_messages;
GRANT EXECUTE ON FUNCTION master_activate_node(text,int) TO node_metadata_user;
GRANT EXECUTE ON FUNCTION master_add_inactive_node(text,int,int,noderole,name) TO node_metadata_user;
GRANT EXECUTE ON FUNCTION master_add_node(text,int,int,noderole,name) TO node_metadata_user;
GRANT EXECUTE ON FUNCTION master_add_secondary_node(text,int,text,int,name) TO node_metadata_user;
GRANT EXECUTE ON FUNCTION citus_disable_node(text,int,bool) TO node_metadata_user;
GRANT EXECUTE ON FUNCTION citus_disable_node_and_wait(text,int,bool) TO node_metadata_user;
GRANT EXECUTE ON FUNCTION master_remove_node(text,int) TO node_metadata_user;
GRANT EXECUTE ON FUNCTION master_update_node(int,text,int,bool,int) TO node_metadata_user;
-- user needs permission for the pg_dist_node and pg_dist_local_group for metadata syncing
SELECT run_command_on_workers('GRANT ALL ON pg_dist_node TO node_metadata_user');
  run_command_on_workers   
---------------------------
 (localhost,57637,t,GRANT)
 (localhost,57638,t,GRANT)
(2 rows)

SELECT run_command_on_workers('GRANT ALL ON pg_dist_local_group TO node_metadata_user');
  run_command_on_workers   
---------------------------
 (localhost,57637,t,GRANT)
 (localhost,57638,t,GRANT)
(2 rows)

SELECT run_command_on_workers('GRANT ALL ON ALL TABLES IN SCHEMA citus TO node_metadata_user');
  run_command_on_workers   
---------------------------
 (localhost,57637,t,GRANT)
 (localhost,57638,t,GRANT)
(2 rows)

SELECT run_command_on_workers('GRANT ALL ON SCHEMA citus TO node_metadata_user');
  run_command_on_workers   
---------------------------
 (localhost,57637,t,GRANT)
 (localhost,57638,t,GRANT)
(2 rows)

SELECT master_remove_node('localhost', :worker_2_port);
 master_remove_node 
--------------------
 
(1 row)

-- Removing public schema from pg_dist_object because it breaks the next tests
DELETE FROM citus.pg_dist_object WHERE objid = 'public'::regnamespace::oid;
DELETE FROM citus.pg_dist_object WHERE objid = (SELECT oid FROM pg_extension WHERE extname = 'plpgsql');
-- try to manipulate node metadata via non-super user
SET ROLE non_super_user;
SELECT 1 FROM master_add_inactive_node('localhost', :worker_2_port + 1);
ERROR:  permission denied for function master_add_inactive_node
SELECT 1 FROM master_activate_node('localhost', :worker_2_port + 1);
ERROR:  permission denied for function master_activate_node
SELECT 1 FROM citus_disable_node('localhost', :worker_2_port + 1);
ERROR:  permission denied for function citus_disable_node
SELECT 1 FROM master_remove_node('localhost', :worker_2_port + 1);
ERROR:  permission denied for function master_remove_node
SELECT 1 FROM master_add_node('localhost', :worker_2_port + 1);
ERROR:  permission denied for function master_add_node
SELECT 1 FROM master_add_secondary_node('localhost', :worker_2_port + 2, 'localhost', :worker_2_port);
ERROR:  permission denied for function master_add_secondary_node
SELECT master_update_node(nodeid, 'localhost', :worker_2_port + 3) FROM pg_dist_node WHERE nodeport = :worker_2_port;
ERROR:  permission denied for function master_update_node
-- try to manipulate node metadata via privileged user
SET ROLE node_metadata_user;
<<<<<<< HEAD
=======
SET citus.enable_object_propagation TO off; -- prevent master activate node to actually connect for this test
SELECT 1 FROM master_add_node('localhost', :worker_2_port);
ERROR:  operation is not allowed
HINT:  Run the command with a superuser.
>>>>>>> 885601c0
BEGIN;
SELECT 1 FROM master_add_inactive_node('localhost', :worker_2_port);
 ?column? 
----------
        1
(1 row)

<<<<<<< HEAD
SELECT 1 FROM master_activate_node('localhost', :worker_2_port);
 ?column? 
----------
        1
(1 row)

=======
>>>>>>> 885601c0
SELECT 1 FROM master_remove_node('localhost', :worker_2_port);
 ?column? 
----------
        1
(1 row)

<<<<<<< HEAD
SELECT 1 FROM master_add_node('localhost', :worker_2_port);
 ?column? 
----------
        1
(1 row)

SELECT 1 FROM master_add_secondary_node('localhost', :worker_2_port + 2, 'localhost', :worker_2_port);
 ?column? 
----------
=======
SELECT 1 FROM master_add_secondary_node('localhost', :worker_2_port + 2, 'localhost', :worker_1_port);
 ?column?
---------------------------------------------------------------------
>>>>>>> 885601c0
        1
(1 row)

SELECT master_update_node(nodeid, 'localhost', :worker_2_port + 3) FROM pg_dist_node WHERE nodeport = :worker_2_port;
<<<<<<< HEAD
 master_update_node 
--------------------
 
(1 row)
=======
 master_update_node
---------------------------------------------------------------------
(0 rows)
>>>>>>> 885601c0

SELECT nodename, nodeport, noderole FROM pg_dist_node ORDER BY nodeport;
 nodename  | nodeport | noderole  
-----------+----------+-----------
 localhost |    57637 | primary
 localhost |    57640 | secondary
(2 rows)

ABORT;
\c - postgres - :master_port
SET citus.next_shard_id TO 1220000;
SET citus.shard_count TO 16;
SET citus.shard_replication_factor TO 1;
SELECT master_get_active_worker_nodes();
 master_get_active_worker_nodes 
--------------------------------
 (localhost,57637)
(1 row)

-- restore the node for next tests
SELECT * FROM master_add_node('localhost', :worker_2_port);
 master_add_node 
-----------------
               7
(1 row)

ALTER SEQUENCE pg_dist_node_nodeid_seq RESTART WITH 7;
ALTER SEQUENCE pg_dist_groupid_seq RESTART WITH 6;
CREATE TABLE cluster_management_test (col_1 text, col_2 int);
SELECT create_distributed_table('cluster_management_test', 'col_1', 'hash');
 create_distributed_table 
--------------------------
 
(1 row)

-- try to remove a node with active placements and see that node removal is failed
SELECT master_remove_node('localhost', :worker_2_port);
ERROR:  cannot remove or disable the node localhost:57638 because because it contains the only shard placement for shard 1220001
DETAIL:  One of the table(s) that prevents the operation complete successfully is public.cluster_management_test
HINT:  To proceed, either drop the tables or use undistribute_table() function to convert them to local tables
-- mark all placements in the candidate node as inactive
SELECT groupid AS worker_2_group FROM pg_dist_node WHERE nodeport=:worker_2_port \gset
UPDATE pg_dist_placement SET shardstate=3 WHERE groupid=:worker_2_group;
-- manual updates to pg_dist* tables are not automatically reflected to the workers, so we manually do that too
SELECT run_command_on_workers('UPDATE pg_dist_placement SET shardstate=3 WHERE groupid=' || :'worker_2_group');
     run_command_on_workers     
--------------------------------
 (localhost,57637,t,"UPDATE 8")
 (localhost,57638,t,"UPDATE 8")
(2 rows)

SELECT shardid, shardstate, nodename, nodeport FROM pg_dist_shard_placement WHERE nodeport=:worker_2_port;
 shardid | shardstate | nodename  | nodeport 
---------+------------+-----------+----------
 1220001 |          3 | localhost |    57638
 1220003 |          3 | localhost |    57638
 1220005 |          3 | localhost |    57638
 1220007 |          3 | localhost |    57638
 1220009 |          3 | localhost |    57638
 1220011 |          3 | localhost |    57638
 1220013 |          3 | localhost |    57638
 1220015 |          3 | localhost |    57638
(8 rows)

-- try to remove a node with only inactive placements and see that removal still fails
SELECT master_remove_node('localhost', :worker_2_port);
ERROR:  cannot remove or disable the node localhost:57638 because because it contains the only shard placement for shard 1220001
DETAIL:  One of the table(s) that prevents the operation complete successfully is public.cluster_management_test
HINT:  To proceed, either drop the tables or use undistribute_table() function to convert them to local tables
SELECT master_get_active_worker_nodes();
 master_get_active_worker_nodes 
--------------------------------
 (localhost,57638)
 (localhost,57637)
(2 rows)

-- mark all placements in the candidate node as to be deleted
UPDATE pg_dist_placement SET shardstate=4 WHERE groupid=:worker_2_group;
SELECT run_command_on_workers('UPDATE pg_dist_placement SET shardstate=4 WHERE groupid=' || :'worker_2_group');
     run_command_on_workers     
--------------------------------
 (localhost,57637,t,"UPDATE 8")
 (localhost,57638,t,"UPDATE 8")
(2 rows)

SELECT shardid, shardstate, nodename, nodeport FROM pg_dist_shard_placement WHERE nodeport=:worker_2_port;
 shardid | shardstate | nodename  | nodeport 
---------+------------+-----------+----------
 1220001 |          4 | localhost |    57638
 1220003 |          4 | localhost |    57638
 1220005 |          4 | localhost |    57638
 1220007 |          4 | localhost |    57638
 1220009 |          4 | localhost |    57638
 1220011 |          4 | localhost |    57638
 1220013 |          4 | localhost |    57638
 1220015 |          4 | localhost |    57638
(8 rows)

CREATE TABLE cluster_management_test_colocated (col_1 text, col_2 int);
-- Check that we warn the user about colocated shards that will not get created for shards that do not have active placements
SELECT create_distributed_table('cluster_management_test_colocated', 'col_1', 'hash', colocate_with => 'cluster_management_test');
WARNING:  could not find any shard placements for shardId 1220017
WARNING:  could not find any shard placements for shardId 1220019
WARNING:  could not find any shard placements for shardId 1220021
WARNING:  could not find any shard placements for shardId 1220023
WARNING:  could not find any shard placements for shardId 1220025
WARNING:  could not find any shard placements for shardId 1220027
WARNING:  could not find any shard placements for shardId 1220029
WARNING:  could not find any shard placements for shardId 1220031
WARNING:  could not find any shard placements for shardId 1220017
WARNING:  could not find any shard placements for shardId 1220017
WARNING:  could not find any shard placements for shardId 1220017
WARNING:  could not find any shard placements for shardId 1220017
WARNING:  could not find any shard placements for shardId 1220017
WARNING:  could not find any shard placements for shardId 1220017
WARNING:  could not find any shard placements for shardId 1220017
WARNING:  could not find any shard placements for shardId 1220017
WARNING:  could not find any shard placements for shardId 1220017
WARNING:  could not find any shard placements for shardId 1220017
WARNING:  could not find any shard placements for shardId 1220017
WARNING:  could not find any shard placements for shardId 1220017
WARNING:  could not find any shard placements for shardId 1220017
WARNING:  could not find any shard placements for shardId 1220017
WARNING:  could not find any shard placements for shardId 1220017
WARNING:  could not find any shard placements for shardId 1220017
 create_distributed_table 
--------------------------
 
(1 row)

-- Check that colocated shards don't get created for shards that are to be deleted
SELECT logicalrelid, shardid, shardstate, nodename, nodeport FROM pg_dist_shard_placement NATURAL JOIN pg_dist_shard ORDER BY shardstate, shardid;
           logicalrelid            | shardid | shardstate | nodename  | nodeport 
-----------------------------------+---------+------------+-----------+----------
 cluster_management_test           | 1220000 |          1 | localhost |    57637
 cluster_management_test           | 1220002 |          1 | localhost |    57637
 cluster_management_test           | 1220004 |          1 | localhost |    57637
 cluster_management_test           | 1220006 |          1 | localhost |    57637
 cluster_management_test           | 1220008 |          1 | localhost |    57637
 cluster_management_test           | 1220010 |          1 | localhost |    57637
 cluster_management_test           | 1220012 |          1 | localhost |    57637
 cluster_management_test           | 1220014 |          1 | localhost |    57637
 cluster_management_test_colocated | 1220016 |          1 | localhost |    57637
 cluster_management_test_colocated | 1220018 |          1 | localhost |    57637
 cluster_management_test_colocated | 1220020 |          1 | localhost |    57637
 cluster_management_test_colocated | 1220022 |          1 | localhost |    57637
 cluster_management_test_colocated | 1220024 |          1 | localhost |    57637
 cluster_management_test_colocated | 1220026 |          1 | localhost |    57637
 cluster_management_test_colocated | 1220028 |          1 | localhost |    57637
 cluster_management_test_colocated | 1220030 |          1 | localhost |    57637
 cluster_management_test           | 1220001 |          4 | localhost |    57638
 cluster_management_test           | 1220003 |          4 | localhost |    57638
 cluster_management_test           | 1220005 |          4 | localhost |    57638
 cluster_management_test           | 1220007 |          4 | localhost |    57638
 cluster_management_test           | 1220009 |          4 | localhost |    57638
 cluster_management_test           | 1220011 |          4 | localhost |    57638
 cluster_management_test           | 1220013 |          4 | localhost |    57638
 cluster_management_test           | 1220015 |          4 | localhost |    57638
(24 rows)

-- clean-up
SELECT 1 FROM master_add_node('localhost', :worker_2_port);
 ?column? 
----------
        1
(1 row)

UPDATE pg_dist_placement SET shardstate=1 WHERE groupid=:worker_2_group;
SELECT run_command_on_workers('UPDATE pg_dist_placement SET shardstate=1 WHERE groupid=' || :'worker_2_group');
     run_command_on_workers     
--------------------------------
 (localhost,57637,t,"UPDATE 8")
 (localhost,57638,t,"UPDATE 8")
(2 rows)

SET client_min_messages TO ERROR;
DROP TABLE cluster_management_test_colocated;
RESET client_min_messages;
-- when there is no primary we should get a pretty error
UPDATE pg_dist_node SET noderole = 'secondary' WHERE nodeport=:worker_2_port;
SELECT * FROM cluster_management_test;
ERROR:  node group 6 does not have a primary node
-- when there is no node at all in the group we should get a different error
DELETE FROM pg_dist_node WHERE nodeport=:worker_2_port;
SELECT run_command_on_workers('DELETE FROM pg_dist_node WHERE nodeport=' || :'worker_2_port');
     run_command_on_workers     
--------------------------------
 (localhost,57637,t,"DELETE 1")
(1 row)

SELECT * FROM cluster_management_test;
NOTICE:  there is a shard placement in node group 6 but there are no nodes in that group
ERROR:  no active placements were found for shard 1220001
-- clean-up
SELECT * INTO old_placements FROM pg_dist_placement WHERE groupid = :worker_2_group;
DELETE FROM pg_dist_placement WHERE groupid = :worker_2_group;
SELECT master_add_node('localhost', :worker_2_port) AS new_node \gset
WARNING:  could not find any shard placements for shardId 1220001
WARNING:  could not find any shard placements for shardId 1220001
WARNING:  could not find any shard placements for shardId 1220003
WARNING:  could not find any shard placements for shardId 1220005
WARNING:  could not find any shard placements for shardId 1220007
WARNING:  could not find any shard placements for shardId 1220009
WARNING:  could not find any shard placements for shardId 1220011
WARNING:  could not find any shard placements for shardId 1220013
WARNING:  could not find any shard placements for shardId 1220015
INSERT INTO pg_dist_placement SELECT * FROM old_placements;
SELECT groupid AS new_group FROM pg_dist_node WHERE nodeid = :new_node \gset
UPDATE pg_dist_placement SET groupid = :new_group WHERE groupid = :worker_2_group;
SELECT run_command_on_workers('UPDATE pg_dist_placement SET groupid = ' || :'new_group' || ' WHERE groupid = ' || :'worker_2_group');
     run_command_on_workers     
--------------------------------
 (localhost,57637,t,"UPDATE 8")
 (localhost,57638,t,"UPDATE 0")
(2 rows)

SELECT start_metadata_sync_to_node('localhost', :worker_2_port);
 start_metadata_sync_to_node 
-----------------------------
 
(1 row)

-- test that you are allowed to remove secondary nodes even if there are placements
SELECT 1 FROM master_add_node('localhost', 9990, groupid => :new_group, noderole => 'secondary');
 ?column? 
----------
        1
(1 row)

SELECT master_remove_node('localhost', :worker_2_port);
ERROR:  cannot remove or disable the node localhost:57638 because because it contains the only shard placement for shard 1220001
DETAIL:  One of the table(s) that prevents the operation complete successfully is public.cluster_management_test
HINT:  To proceed, either drop the tables or use undistribute_table() function to convert them to local tables
SELECT master_remove_node('localhost', 9990);
 master_remove_node 
--------------------
 
(1 row)

-- clean-up
DROP TABLE cluster_management_test;
-- check that adding/removing nodes are propagated to nodes with metadata
SELECT master_remove_node('localhost', :worker_2_port);
 master_remove_node 
--------------------
 
(1 row)

SELECT start_metadata_sync_to_node('localhost', :worker_1_port);
 start_metadata_sync_to_node 
-----------------------------
 
(1 row)

SELECT 1 FROM master_add_node('localhost', :worker_2_port);
 ?column? 
----------
        1
(1 row)

\c - - - :worker_1_port
SELECT nodename, nodeport FROM pg_dist_node WHERE nodename='localhost' AND nodeport=:worker_2_port;
 nodename  | nodeport 
-----------+----------
 localhost |    57638
(1 row)

\c - - - :master_port
SELECT master_remove_node('localhost', :worker_2_port);
 master_remove_node 
--------------------
 
(1 row)

\c - - - :worker_1_port
SELECT nodename, nodeport FROM pg_dist_node WHERE nodename='localhost' AND nodeport=:worker_2_port;
 nodename | nodeport 
----------+----------
(0 rows)

\c - - - :master_port
-- check that added nodes are not propagated to nodes without metadata
SELECT stop_metadata_sync_to_node('localhost', :worker_1_port);
NOTICE:  dropping metadata on the node (localhost,57637)
 stop_metadata_sync_to_node 
----------------------------
 
(1 row)

SELECT 1 FROM master_add_node('localhost', :worker_2_port);
 ?column? 
----------
        1
(1 row)

\c - - - :worker_1_port
SELECT nodename, nodeport FROM pg_dist_node WHERE nodename='localhost' AND nodeport=:worker_2_port;
 nodename | nodeport 
----------+----------
(0 rows)

\c - - - :master_port
-- check that removing two nodes in the same transaction works
SELECT
	master_remove_node('localhost', :worker_1_port),
	master_remove_node('localhost', :worker_2_port);
 master_remove_node | master_remove_node 
--------------------+--------------------
                    | 
(1 row)

SELECT count(1) FROM pg_dist_node;
 count 
-------
     0
(1 row)

-- check that adding two nodes in the same transaction works
SELECT
	master_add_node('localhost', :worker_1_port),
	master_add_node('localhost', :worker_2_port);
 master_add_node | master_add_node 
-----------------+-----------------
              11 |              12
(1 row)

SELECT * FROM pg_dist_node ORDER BY nodeid;
 nodeid | groupid | nodename  | nodeport | noderack | hasmetadata | isactive | noderole | nodecluster | metadatasynced | shouldhaveshards 
--------+---------+-----------+----------+----------+-------------+----------+----------+-------------+----------------+------------------
     11 |       9 | localhost |    57637 | default  | t           | t        | primary  | default     | t              | t
     12 |      10 | localhost |    57638 | default  | t           | t        | primary  | default     | t              | t
(2 rows)

-- check that mixed add/remove node commands work fine inside transaction
BEGIN;
SELECT master_remove_node('localhost', :worker_2_port);
 master_remove_node 
--------------------
 
(1 row)

SELECT 1 FROM master_add_node('localhost', :worker_2_port);
 ?column? 
----------
        1
(1 row)

SELECT master_remove_node('localhost', :worker_2_port);
 master_remove_node 
--------------------
 
(1 row)

COMMIT;
SELECT nodename, nodeport FROM pg_dist_node WHERE nodename='localhost' AND nodeport=:worker_2_port;
 nodename | nodeport 
----------+----------
(0 rows)

SELECT start_metadata_sync_to_node('localhost', :worker_1_port);
 start_metadata_sync_to_node 
-----------------------------
 
(1 row)

BEGIN;
SELECT 1 FROM master_add_node('localhost', :worker_2_port);
 ?column? 
----------
        1
(1 row)

SELECT master_remove_node('localhost', :worker_2_port);
 master_remove_node 
--------------------
 
(1 row)

SELECT 1 FROM master_add_node('localhost', :worker_2_port);
 ?column? 
----------
        1
(1 row)

COMMIT;
SELECT nodename, nodeport FROM pg_dist_node WHERE nodename='localhost' AND nodeport=:worker_2_port;
 nodename  | nodeport 
-----------+----------
 localhost |    57638
(1 row)

\c - - - :worker_1_port
SELECT nodename, nodeport FROM pg_dist_node WHERE nodename='localhost' AND nodeport=:worker_2_port;
 nodename  | nodeport 
-----------+----------
 localhost |    57638
(1 row)

\c - - - :master_port
SELECT master_remove_node(nodename, nodeport) FROM pg_dist_node;
 master_remove_node 
--------------------
 
 
(2 rows)

SELECT 1 FROM master_add_node('localhost', :worker_1_port);
 ?column? 
----------
        1
(1 row)

SELECT 1 FROM master_add_node('localhost', :worker_2_port);
 ?column? 
----------
        1
(1 row)

-- check that a distributed table can be created after adding a node in a transaction
SET citus.shard_count TO 4;
SELECT master_remove_node('localhost', :worker_2_port);
 master_remove_node 
--------------------
 
(1 row)

BEGIN;
SELECT 1 FROM master_add_node('localhost', :worker_2_port);
 ?column? 
----------
        1
(1 row)

CREATE TABLE temp(col1 text, col2 int);
SELECT create_distributed_table('temp', 'col1');
 create_distributed_table 
--------------------------
 
(1 row)

INSERT INTO temp VALUES ('row1', 1);
INSERT INTO temp VALUES ('row2', 2);
COMMIT;
SELECT col1, col2 FROM temp ORDER BY col1;
 col1 | col2 
------+------
 row1 |    1
 row2 |    2
(2 rows)

SELECT
	count(*)
FROM
	pg_dist_shard_placement, pg_dist_shard
WHERE
	pg_dist_shard_placement.shardid = pg_dist_shard.shardid
	AND pg_dist_shard.logicalrelid = 'temp'::regclass
	AND pg_dist_shard_placement.nodeport = :worker_2_port;
 count 
-------
     4
(1 row)

DROP TABLE temp;
\c - - - :worker_1_port
DELETE FROM pg_dist_partition;
DELETE FROM pg_dist_shard;
DELETE FROM pg_dist_placement;
DELETE FROM pg_dist_node;
\c - - - :master_port
SELECT stop_metadata_sync_to_node('localhost', :worker_1_port);
NOTICE:  dropping metadata on the node (localhost,57637)
 stop_metadata_sync_to_node 
----------------------------
 
(1 row)

SELECT stop_metadata_sync_to_node('localhost', :worker_2_port);
NOTICE:  dropping metadata on the node (localhost,57638)
 stop_metadata_sync_to_node 
----------------------------
 
(1 row)

-- check that you can't add a primary to a non-default cluster
SELECT master_add_node('localhost', 9999, nodecluster => 'olap');
ERROR:  primaries must be added to the default cluster
-- check that you can't add more than one primary to a group
SELECT groupid AS worker_1_group FROM pg_dist_node WHERE nodeport = :worker_1_port \gset
SELECT master_add_node('localhost', 9999, groupid => :worker_1_group, noderole => 'primary');
ERROR:  group 14 already has a primary node
-- check that you can add secondaries and unavailable nodes to a group
SELECT groupid AS worker_2_group FROM pg_dist_node WHERE nodeport = :worker_2_port \gset
SELECT 1 FROM master_add_node('localhost', 9998, groupid => :worker_1_group, noderole => 'secondary');
 ?column? 
----------
        1
(1 row)

SELECT 1 FROM master_add_node('localhost', 9997, groupid => :worker_1_group, noderole => 'unavailable');
 ?column? 
----------
        1
(1 row)

-- add_inactive_node also works with secondaries
SELECT 1 FROM master_add_inactive_node('localhost', 9996, groupid => :worker_2_group, noderole => 'secondary');
 ?column? 
----------
        1
(1 row)

-- check that you can add a seconary to a non-default cluster, and activate it, and remove it
SELECT master_add_inactive_node('localhost', 9999, groupid => :worker_2_group, nodecluster => 'olap', noderole => 'secondary');
 master_add_inactive_node 
--------------------------
                       22
(1 row)

SELECT master_activate_node('localhost', 9999);
 master_activate_node 
----------------------
                   22
(1 row)

SELECT citus_disable_node('localhost', 9999);
 citus_disable_node 
--------------------
 
(1 row)

SELECT public.wait_until_metadata_sync();
 wait_until_metadata_sync 
--------------------------
 
(1 row)

SELECT master_remove_node('localhost', 9999);
 master_remove_node 
--------------------
 
(1 row)

-- check that you can't manually add two primaries to a group
INSERT INTO pg_dist_node (nodename, nodeport, groupid, noderole)
  VALUES ('localhost', 5000, :worker_1_group, 'primary');
ERROR:  there cannot be two primary nodes in a group
CONTEXT:  PL/pgSQL function citus_internal.pg_dist_node_trigger_func() line 10 at RAISE
UPDATE pg_dist_node SET noderole = 'primary'
  WHERE groupid = :worker_1_group AND nodeport = 9998;
ERROR:  there cannot be two primary nodes in a group
CONTEXT:  PL/pgSQL function citus_internal.pg_dist_node_trigger_func() line 18 at RAISE
-- check that you can't manually add a primary to a non-default cluster
INSERT INTO pg_dist_node (nodename, nodeport, groupid, noderole, nodecluster)
  VALUES ('localhost', 5000, 1000, 'primary', 'olap');
ERROR:  new row for relation "pg_dist_node" violates check constraint "primaries_are_only_allowed_in_the_default_cluster"
DETAIL:  Failing row contains (24, 1000, localhost, 5000, default, f, t, primary, olap, f, t).
UPDATE pg_dist_node SET nodecluster = 'olap'
  WHERE nodeport = :worker_1_port;
ERROR:  new row for relation "pg_dist_node" violates check constraint "primaries_are_only_allowed_in_the_default_cluster"
DETAIL:  Failing row contains (16, 14, localhost, 57637, default, f, t, primary, olap, f, t).
-- check that you /can/ add a secondary node to a non-default cluster
SELECT groupid AS worker_2_group FROM pg_dist_node WHERE nodeport = :worker_2_port \gset
SELECT master_add_node('localhost', 8888, groupid => :worker_1_group, noderole => 'secondary', nodecluster=> 'olap');
 master_add_node 
-----------------
              25
(1 row)

-- check that super-long cluster names are truncated
SELECT master_add_node('localhost', 8887, groupid => :worker_1_group, noderole => 'secondary', nodecluster=>
	'thisisasixtyfourcharacterstringrepeatedfourtimestomake256chars.'
	'thisisasixtyfourcharacterstringrepeatedfourtimestomake256chars.'
	'thisisasixtyfourcharacterstringrepeatedfourtimestomake256chars.'
	'thisisasixtyfourcharacterstringrepeatedfourtimestomake256chars.'
	'overflow'
);
 master_add_node 
-----------------
              26
(1 row)

SELECT * FROM pg_dist_node WHERE nodeport=8887;
 nodeid | groupid | nodename  | nodeport | noderack | hasmetadata | isactive | noderole  |                           nodecluster                           | metadatasynced | shouldhaveshards 
--------+---------+-----------+----------+----------+-------------+----------+-----------+-----------------------------------------------------------------+----------------+------------------
     26 |      14 | localhost |     8887 | default  | f           | t        | secondary | thisisasixtyfourcharacterstringrepeatedfourtimestomake256chars. | f              | t
(1 row)

-- don't remove the secondary and unavailable nodes, check that no commands are sent to
-- them in any of the remaining tests
-- master_add_secondary_node lets you skip looking up the groupid
SELECT master_add_secondary_node('localhost', 9995, 'localhost', :worker_1_port);
 master_add_secondary_node 
---------------------------
                        27
(1 row)

SELECT master_add_secondary_node('localhost', 9994, primaryname => 'localhost', primaryport => :worker_2_port);
 master_add_secondary_node 
---------------------------
                        28
(1 row)

SELECT master_add_secondary_node('localhost', 9993, 'localhost', 2000);
ERROR:  node at "localhost:2000" does not exist
SELECT master_add_secondary_node('localhost', 9992, 'localhost', :worker_1_port, nodecluster => 'second-cluster');
 master_add_secondary_node 
---------------------------
                        29
(1 row)

SELECT nodeid AS worker_1_node FROM pg_dist_node WHERE nodeport=:worker_1_port \gset
-- master_update_node checks node exists
SELECT master_update_node(100, 'localhost', 8000);
ERROR:  node 100 not found
-- master_update_node disallows aliasing existing node
SELECT master_update_node(:worker_1_node, 'localhost', :worker_2_port);
ERROR:  there is already another node with the specified hostname and port
-- master_update_node moves a node
SELECT master_update_node(:worker_1_node, 'somehost', 9000);
 master_update_node 
--------------------
 
(1 row)

SELECT * FROM pg_dist_node WHERE nodeid = :worker_1_node;
 nodeid | groupid | nodename | nodeport | noderack | hasmetadata | isactive | noderole | nodecluster | metadatasynced | shouldhaveshards 
--------+---------+----------+----------+----------+-------------+----------+----------+-------------+----------------+------------------
     16 |      14 | somehost |     9000 | default  | f           | t        | primary  | default     | f              | t
(1 row)

-- cleanup
SELECT master_update_node(:worker_1_node, 'localhost', :worker_1_port);
 master_update_node 
--------------------
 
(1 row)

SELECT * FROM pg_dist_node WHERE nodeid = :worker_1_node;
 nodeid | groupid | nodename  | nodeport | noderack | hasmetadata | isactive | noderole | nodecluster | metadatasynced | shouldhaveshards 
--------+---------+-----------+----------+----------+-------------+----------+----------+-------------+----------------+------------------
     16 |      14 | localhost |    57637 | default  | f           | t        | primary  | default     | f              | t
(1 row)

SET client_min_messages TO ERROR;
SELECT start_metadata_sync_to_node(nodename, nodeport) FROM pg_dist_node WHERE isactive = 't' and noderole = 'primary';
 start_metadata_sync_to_node 
-----------------------------
 
 
(2 rows)

RESET client_min_messages;
SET citus.shard_replication_factor TO 1;
CREATE TABLE test_dist (x int, y int);
SELECT create_distributed_table('test_dist', 'x');
 create_distributed_table 
--------------------------
 
(1 row)

-- testing behaviour when setting shouldhaveshards to false on partially empty node
SELECT * from master_set_node_property('localhost', :worker_2_port, 'shouldhaveshards', false);
 master_set_node_property 
--------------------------
 
(1 row)

CREATE TABLE test_dist_colocated (x int, y int);
CREATE TABLE test_dist_non_colocated (x int, y int);
CREATE TABLE test_dist_colocated_with_non_colocated (x int, y int);
CREATE TABLE test_ref (a int, b int);
SELECT create_distributed_table('test_dist_colocated', 'x');
 create_distributed_table 
--------------------------
 
(1 row)

SELECT create_distributed_table('test_dist_non_colocated', 'x', colocate_with => 'none');
 create_distributed_table 
--------------------------
 
(1 row)

SELECT create_distributed_table('test_dist_colocated_with_non_colocated', 'x', colocate_with => 'test_dist_non_colocated');
 create_distributed_table 
--------------------------
 
(1 row)

SELECT create_reference_table('test_ref');
 create_reference_table 
------------------------
 
(1 row)

-- colocated tables should still be placed on shouldhaveshards false nodes for safety
SELECT nodeport, count(*)
FROM pg_dist_shard JOIN pg_dist_shard_placement USING (shardid)
WHERE logicalrelid = 'test_dist_colocated'::regclass GROUP BY nodeport ORDER BY nodeport;
 nodeport | count 
----------+-------
    57637 |     2
    57638 |     2
(2 rows)

-- non colocated tables should not be placed on shouldhaveshards false nodes anymore
SELECT nodeport, count(*)
FROM pg_dist_shard JOIN pg_dist_shard_placement USING (shardid)
WHERE logicalrelid = 'test_dist_non_colocated'::regclass GROUP BY nodeport ORDER BY nodeport;
 nodeport | count 
----------+-------
    57637 |     4
(1 row)

-- this table should be colocated with the test_dist_non_colocated table
-- correctly only on nodes with shouldhaveshards true
SELECT nodeport, count(*)
FROM pg_dist_shard JOIN pg_dist_shard_placement USING (shardid)
WHERE logicalrelid = 'test_dist_colocated_with_non_colocated'::regclass GROUP BY nodeport ORDER BY nodeport;
 nodeport | count 
----------+-------
    57637 |     4
(1 row)

-- reference tables should be placed on with shouldhaveshards false
SELECT nodeport, count(*)
FROM pg_dist_shard JOIN pg_dist_shard_placement USING (shardid)
WHERE logicalrelid = 'test_ref'::regclass GROUP BY nodeport ORDER BY nodeport;
 nodeport | count 
----------+-------
    57637 |     1
    57638 |     1
(2 rows)

-- cleanup for next test
DROP TABLE test_dist, test_ref, test_dist_colocated, test_dist_non_colocated, test_dist_colocated_with_non_colocated;
-- testing behaviour when setting shouldhaveshards to false on fully empty node
SELECT * from master_set_node_property('localhost', :worker_2_port, 'shouldhaveshards', false);
 master_set_node_property 
--------------------------
 
(1 row)

CREATE TABLE test_dist (x int, y int);
CREATE TABLE test_dist_colocated (x int, y int);
CREATE TABLE test_dist_non_colocated (x int, y int);
CREATE TABLE test_ref (a int, b int);
SELECT create_distributed_table('test_dist', 'x');
 create_distributed_table 
--------------------------
 
(1 row)

SELECT create_reference_table('test_ref');
 create_reference_table 
------------------------
 
(1 row)

-- distributed tables should not be placed on nodes with shouldhaveshards false
SELECT nodeport, count(*)
FROM pg_dist_shard JOIN pg_dist_shard_placement USING (shardid)
WHERE logicalrelid = 'test_dist'::regclass GROUP BY nodeport ORDER BY nodeport;
 nodeport | count 
----------+-------
    57637 |     4
(1 row)

-- reference tables should be placed on nodes with shouldhaveshards false
SELECT nodeport, count(*)
FROM pg_dist_shard JOIN pg_dist_shard_placement USING (shardid)
WHERE logicalrelid = 'test_ref'::regclass GROUP BY nodeport ORDER BY nodeport;
 nodeport | count 
----------+-------
    57637 |     1
    57638 |     1
(2 rows)

SELECT * from master_set_node_property('localhost', :worker_2_port, 'shouldhaveshards', true);
 master_set_node_property 
--------------------------
 
(1 row)

-- distributed tables should still not be placed on nodes that were switched to
-- shouldhaveshards true
SELECT nodeport, count(*)
FROM pg_dist_shard JOIN pg_dist_shard_placement USING (shardid)
WHERE logicalrelid = 'test_dist'::regclass GROUP BY nodeport ORDER BY nodeport;
 nodeport | count 
----------+-------
    57637 |     4
(1 row)

-- reference tables should still be placed on all nodes with isdatanode 'true'
SELECT nodeport, count(*)
FROM pg_dist_shard JOIN pg_dist_shard_placement USING (shardid)
WHERE logicalrelid = 'test_ref'::regclass GROUP BY nodeport ORDER BY nodeport;
 nodeport | count 
----------+-------
    57637 |     1
    57638 |     1
(2 rows)

SELECT create_distributed_table('test_dist_colocated', 'x');
 create_distributed_table 
--------------------------
 
(1 row)

SELECT create_distributed_table('test_dist_non_colocated', 'x', colocate_with => 'none');
 create_distributed_table 
--------------------------
 
(1 row)

-- colocated tables should not be placed on nodedes that were switched to
-- shouldhaveshards true
SELECT nodeport, count(*)
FROM pg_dist_shard JOIN pg_dist_shard_placement USING (shardid)
WHERE logicalrelid = 'test_dist_colocated'::regclass GROUP BY nodeport ORDER BY nodeport;
 nodeport | count 
----------+-------
    57637 |     4
(1 row)

-- non colocated tables should be placed on nodedes that were switched to
-- shouldhaveshards true
SELECT nodeport, count(*)
FROM pg_dist_shard JOIN pg_dist_shard_placement USING (shardid)
WHERE logicalrelid = 'test_dist_non_colocated'::regclass GROUP BY nodeport ORDER BY nodeport;
 nodeport | count 
----------+-------
    57637 |     2
    57638 |     2
(2 rows)

SELECT * from master_set_node_property('localhost', :worker_2_port, 'bogusproperty', false);
ERROR:  only the 'shouldhaveshards' property can be set using this function
DROP TABLE test_dist, test_ref, test_dist_colocated, test_dist_non_colocated;
-- verify that at the end of this file, all primary nodes have metadata synced
SELECT bool_and(hasmetadata) AND bool_and(metadatasynced) FROM pg_dist_node WHERE isactive = 't' and noderole = 'primary';
 ?column? 
----------
 t
(1 row)
<|MERGE_RESOLUTION|>--- conflicted
+++ resolved
@@ -256,13 +256,10 @@
 ERROR:  permission denied for function master_update_node
 -- try to manipulate node metadata via privileged user
 SET ROLE node_metadata_user;
-<<<<<<< HEAD
-=======
 SET citus.enable_object_propagation TO off; -- prevent master activate node to actually connect for this test
 SELECT 1 FROM master_add_node('localhost', :worker_2_port);
 ERROR:  operation is not allowed
 HINT:  Run the command with a superuser.
->>>>>>> 885601c0
 BEGIN;
 SELECT 1 FROM master_add_inactive_node('localhost', :worker_2_port);
  ?column? 
@@ -270,50 +267,22 @@
         1
 (1 row)
 
-<<<<<<< HEAD
-SELECT 1 FROM master_activate_node('localhost', :worker_2_port);
- ?column? 
-----------
-        1
-(1 row)
-
-=======
->>>>>>> 885601c0
 SELECT 1 FROM master_remove_node('localhost', :worker_2_port);
  ?column? 
 ----------
         1
 (1 row)
 
-<<<<<<< HEAD
-SELECT 1 FROM master_add_node('localhost', :worker_2_port);
- ?column? 
-----------
-        1
-(1 row)
-
-SELECT 1 FROM master_add_secondary_node('localhost', :worker_2_port + 2, 'localhost', :worker_2_port);
- ?column? 
-----------
-=======
 SELECT 1 FROM master_add_secondary_node('localhost', :worker_2_port + 2, 'localhost', :worker_1_port);
  ?column?
 ---------------------------------------------------------------------
->>>>>>> 885601c0
         1
 (1 row)
 
 SELECT master_update_node(nodeid, 'localhost', :worker_2_port + 3) FROM pg_dist_node WHERE nodeport = :worker_2_port;
-<<<<<<< HEAD
- master_update_node 
---------------------
- 
-(1 row)
-=======
  master_update_node
 ---------------------------------------------------------------------
 (0 rows)
->>>>>>> 885601c0
 
 SELECT nodename, nodeport, noderole FROM pg_dist_node ORDER BY nodeport;
  nodename  | nodeport | noderole  
