CREATE FUNCTION pg_catalog.worker_create_schema(jobid bigint, username text)
 RETURNS void
 LANGUAGE c
 STRICT
AS 'MODULE_PATHNAME', $function$worker_create_schema$function$;

CREATE FUNCTION pg_catalog.worker_cleanup_job_schema_cache()
 RETURNS void
 LANGUAGE c
 STRICT
AS 'MODULE_PATHNAME', $function$worker_cleanup_job_schema_cache$function$;

CREATE FUNCTION pg_catalog.worker_fetch_foreign_file(text, text, bigint, text[], integer[])
 RETURNS void
 LANGUAGE c
 STRICT
AS 'MODULE_PATHNAME', $function$worker_fetch_foreign_file$function$;

CREATE FUNCTION pg_catalog.worker_fetch_partition_file(bigint, integer, integer, integer, text, integer)
 RETURNS void
 LANGUAGE c
 STRICT
AS 'MODULE_PATHNAME', $function$worker_fetch_partition_file$function$;

CREATE FUNCTION pg_catalog.worker_hash_partition_table(bigint, integer, text, text, oid, anyarray)
 RETURNS void
 LANGUAGE c
 STRICT
AS 'MODULE_PATHNAME', $function$worker_hash_partition_table$function$;

CREATE FUNCTION pg_catalog.worker_merge_files_into_table(bigint, integer, text[], text[])
 RETURNS void
 LANGUAGE c
 STRICT
AS 'MODULE_PATHNAME', $function$worker_merge_files_into_table$function$;

CREATE FUNCTION pg_catalog.worker_range_partition_table(bigint, integer, text, text, oid, anyarray)
 RETURNS void
 LANGUAGE c
 STRICT
AS 'MODULE_PATHNAME', $function$worker_range_partition_table$function$;

CREATE FUNCTION pg_catalog.worker_repartition_cleanup(bigint)
 RETURNS void
 LANGUAGE c
 STRICT
AS 'MODULE_PATHNAME', $function$worker_repartition_cleanup$function$;

-- add relations to citus
ALTER EXTENSION citus ADD SCHEMA columnar;
ALTER EXTENSION citus ADD SEQUENCE columnar.storageid_seq;
ALTER EXTENSION citus ADD TABLE columnar.options;
ALTER EXTENSION citus ADD TABLE columnar.stripe;
ALTER EXTENSION citus ADD TABLE columnar.chunk_group;
ALTER EXTENSION citus ADD TABLE columnar.chunk;

ALTER EXTENSION citus ADD FUNCTION columnar.columnar_handler;
ALTER EXTENSION citus ADD ACCESS METHOD columnar;
ALTER EXTENSION citus ADD FUNCTION pg_catalog.alter_columnar_table_set;
ALTER EXTENSION citus ADD FUNCTION pg_catalog.alter_columnar_table_reset;

ALTER EXTENSION citus ADD FUNCTION citus_internal.upgrade_columnar_storage;
ALTER EXTENSION citus ADD FUNCTION citus_internal.downgrade_columnar_storage;
ALTER EXTENSION citus ADD FUNCTION citus_internal.columnar_ensure_am_depends_catalog;

DROP FUNCTION pg_catalog.citus_split_shard_by_split_points(
    shard_id bigint,
    split_points text[],
    node_ids integer[],
    shard_transfer_mode citus.shard_transfer_mode);
DROP FUNCTION pg_catalog.worker_split_copy(
    source_shard_id bigint,
    splitCopyInfos pg_catalog.split_copy_info[]);
DROP TYPE pg_catalog.split_copy_info;

<<<<<<< HEAD
DROP FUNCTION pg_catalog.worker_split_shard_replication_setup(
    splitShardInfo pg_catalog.split_shard_info[]);
DROP TYPE pg_catalog.split_shard_info;
DROP TYPE pg_catalog.replication_slot_info;
=======
DROP FUNCTION pg_catalog.worker_copy_table_to_node(
    source_table regclass,
    target_node_id integer);
>>>>>>> f91f0f4b

DROP FUNCTION pg_catalog.get_all_active_transactions(OUT datid oid, OUT process_id int, OUT initiator_node_identifier int4,
                                                     OUT worker_query BOOL, OUT transaction_number int8, OUT transaction_stamp timestamptz,
                                                     OUT global_pid int8);
#include "../udfs/get_all_active_transactions/11.0-1.sql"

DROP VIEW pg_catalog.citus_locks;
DROP FUNCTION pg_catalog.citus_locks();<|MERGE_RESOLUTION|>--- conflicted
+++ resolved
@@ -73,16 +73,13 @@
     splitCopyInfos pg_catalog.split_copy_info[]);
 DROP TYPE pg_catalog.split_copy_info;
 
-<<<<<<< HEAD
 DROP FUNCTION pg_catalog.worker_split_shard_replication_setup(
     splitShardInfo pg_catalog.split_shard_info[]);
 DROP TYPE pg_catalog.split_shard_info;
 DROP TYPE pg_catalog.replication_slot_info;
-=======
 DROP FUNCTION pg_catalog.worker_copy_table_to_node(
     source_table regclass,
     target_node_id integer);
->>>>>>> f91f0f4b
 
 DROP FUNCTION pg_catalog.get_all_active_transactions(OUT datid oid, OUT process_id int, OUT initiator_node_identifier int4,
                                                      OUT worker_query BOOL, OUT transaction_number int8, OUT transaction_stamp timestamptz,
